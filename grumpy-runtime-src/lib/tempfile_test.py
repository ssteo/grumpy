# Copyright 2016 Google Inc. All Rights Reserved.
#
# Licensed under the Apache License, Version 2.0 (the "License");
# you may not use this file except in compliance with the License.
# You may obtain a copy of the License at
#
#     http://www.apache.org/licenses/LICENSE-2.0
#
# Unless required by applicable law or agreed to in writing, software
# distributed under the License is distributed on an "AS IS" BASIS,
# WITHOUT WARRANTIES OR CONDITIONS OF ANY KIND, either express or implied.
# See the License for the specific language governing permissions and
# limitations under the License.

import os
import stat
import tempfile

import weetest


def TestMkdTemp():
  path = tempfile.mkdtemp()
  mode = os.stat(path).st_mode
  os.rmdir(path)
  assert stat.S_ISDIR(mode), mode
  assert stat.S_IMODE(mode) == 0o700, mode


def TestMkdTempDir():
  tempdir = tempfile.mkdtemp()
  path = tempfile.mkdtemp(dir=tempdir)
  os.rmdir(path)
  os.rmdir(tempdir)
  assert path.startswith(tempdir)


def TestMkdTempOSError():
  tempdir = tempfile.mkdtemp()
  os.chmod(tempdir, 0o500)

  if os.geteuid() == 0:
    print ('Warning: Cannot reliable test file readonly-ness with Root user')
    mode = os.stat(tempdir).st_mode
    assert stat.S_IMODE(mode) == 0o500, ('Wrong file mode "%s" detected' % mode)

  else:
    try:
      tempfile.mkdtemp(dir=tempdir)
    except OSError:
      pass
    else:
      raise AssertionError, 'Should not be able to touch 0o500 paths'
  os.rmdir(tempdir)


def TestMkdTempPrefixSuffix():
  path = tempfile.mkdtemp(prefix='foo', suffix='bar')
  os.rmdir(path)
  assert 'foo' in path
  assert 'bar' in path
  # TODO: assert path.endswith('bar')


def TestMksTemp():
  fd, path = tempfile.mkstemp()
  f = os.fdopen(fd, 'w')
  f.write('foobar')
  f.close()
  f = open(path)
  contents = f.read()
  f.close()
  os.remove(path)
  assert contents == 'foobar', contents


def TestMksTempDir():
  tempdir = tempfile.mkdtemp()
  fd, path = tempfile.mkstemp(dir=tempdir)
  os.close(fd)
  os.remove(path)
  os.rmdir(tempdir)
  assert path.startswith(tempdir)


def TestMksTempOSError():
  tempdir = tempfile.mkdtemp()
  os.chmod(tempdir, 0o500)

  if os.geteuid() == 0:
    print ('Warning: Cannot reliable test file readonly-ness with Root user')
    mode = os.stat(tempdir).st_mode
<<<<<<< HEAD
    assert stat.S_IMODE(mode) == 0o500, ('Wrong file mode "mode" detected' % mode)
=======
    assert stat.S_IMODE(mode) == 0o500, ('Wrong file mode "%s" detected' % mode)
>>>>>>> f875a18a

  else:
    try:
      tempfile.mkstemp(dir=tempdir)
    except OSError:
      pass
    else:
      raise AssertionError
  os.rmdir(tempdir)


def TestMksTempPerms():
  fd, path = tempfile.mkstemp()
  os.close(fd)
  mode = os.stat(path).st_mode
  os.remove(path)
  assert stat.S_IMODE(mode) == 0o600, mode


def TestMksTempPrefixSuffix():
  fd, path = tempfile.mkstemp(prefix='foo', suffix='bar')
  os.close(fd)
  os.remove(path)
  assert 'foo' in path
  assert 'bar' in path
  # TODO: assert path.endswith('bar')


if __name__ == '__main__':
  weetest.RunTests()<|MERGE_RESOLUTION|>--- conflicted
+++ resolved
@@ -90,11 +90,7 @@
   if os.geteuid() == 0:
     print ('Warning: Cannot reliable test file readonly-ness with Root user')
     mode = os.stat(tempdir).st_mode
-<<<<<<< HEAD
-    assert stat.S_IMODE(mode) == 0o500, ('Wrong file mode "mode" detected' % mode)
-=======
     assert stat.S_IMODE(mode) == 0o500, ('Wrong file mode "%s" detected' % mode)
->>>>>>> f875a18a
 
   else:
     try:
