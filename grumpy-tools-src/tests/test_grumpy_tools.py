--- conflicted
+++ resolved
@@ -45,10 +45,7 @@
     result = runner.invoke(cli.main, ['run', '-c', "print('Hello World')",])
     # import wdb; wdb.set_trace()
     out, err = capfd.readouterr()
-<<<<<<< HEAD
-    assert out.strip() == 'Hello World', (err.strip(), result.output)
-=======
-    assert out == 'Hello World\n'
+    assert out == 'Hello World\n', (err, result.output)
     assert result.exit_code == 0
 
 
@@ -57,7 +54,7 @@
     result = runner.invoke(cli.main, ['run'], input="print('Hello World')")
 
     out, err = capfd.readouterr()
-    assert out == 'Hello World\n'
+    assert out == 'Hello World\n', (err, result.output)
     assert result.exit_code == 0
 
 
@@ -70,6 +67,5 @@
         result = runner.invoke(cli.main, ['run', script_file.name])
 
     out, err = capfd.readouterr()
-    assert out == 'Hello World\n'
->>>>>>> 3a446912
+    assert out == 'Hello World\n', (err, result.output)
     assert result.exit_code == 0